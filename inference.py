import argparse
import os
import warnings
from pathlib import Path
from uuid import uuid4
from utils.lora import inject_inferable_lora
import torch
from diffusers import DPMSolverMultistepScheduler, TextToVideoSDPipeline
from models.unet_3d_condition import UNet3DConditionModel
from einops import rearrange
from torch.nn.functional import interpolate
from compel import Compel
import re
import platform

from train import export_to_video, handle_memory_attention, load_primary_models
from utils.lama import inpaint_watermark


def initialize_pipeline(model, device="cuda", xformers=False, sdp=False):
    with warnings.catch_warnings():
        warnings.simplefilter("ignore")

        scheduler, tokenizer, text_encoder, vae, _unet = load_primary_models(model)
        del _unet #This is a no op
        unet = UNet3DConditionModel.from_pretrained(model, subfolder='unet')
<<<<<<< HEAD
        #unet.disable_gradient_checkpointing()
=======
        # unet.disable_gradient_checkpointing()
>>>>>>> b4ec3b54
        
    pipeline = TextToVideoSDPipeline.from_pretrained(
        pretrained_model_name_or_path=model,
        scheduler=scheduler,
        tokenizer=tokenizer,
        text_encoder=text_encoder.to(device=device, dtype=torch.half),
        vae=vae.to(device=device, dtype=torch.half),
        unet=unet.to(device=device, dtype=torch.half),
    )
    pipeline.scheduler = DPMSolverMultistepScheduler.from_config(pipeline.scheduler.config)
    unet._set_gradient_checkpointing(value=False)
    handle_memory_attention(xformers, sdp, unet)
    vae.enable_slicing()
    return pipeline


def vid2vid(
    pipeline, init_video, init_weight, prompt, negative_prompt, height, width, num_inference_steps, guidance_scale, seed
):
    if seed is not None:
        torch.manual_seed(seed)

    num_frames = init_video.shape[2]
    init_video = rearrange(init_video, "b c f h w -> (b f) c h w")
    latents = pipeline.vae.encode(init_video).latent_dist.sample()
    latents = rearrange(latents, "(b f) c h w -> b c f h w", f=num_frames)
    latents = pipeline.scheduler.add_noise(
        original_samples=latents * 0.18215,
        noise=torch.randn_like(latents),
        timesteps=(torch.ones(latents.shape[0]) * pipeline.scheduler.num_train_timesteps * (1 - init_weight)).long(),
    )
    if latents.shape[0] != len(prompt):
        latents = latents.repeat(len(prompt), 1, 1, 1, 1)

    do_classifier_free_guidance = guidance_scale > 1.0

    prompt_embeds = pipeline._encode_prompt(
        prompt=None,
        negative_prompt=None,
        prompt_embeds=prompt,
        negative_prompt_embeds=negative_prompt,
        device=latents.device,
        num_images_per_prompt=1,
        do_classifier_free_guidance=do_classifier_free_guidance,
    )

    pipeline.scheduler.set_timesteps(num_inference_steps, device=latents.device)
    timesteps = pipeline.scheduler.timesteps
    timesteps = timesteps[round(init_weight * len(timesteps)) :]

    with pipeline.progress_bar(total=len(timesteps)) as progress_bar:
        for t in timesteps:
            # expand the latents if we are doing classifier free guidance
            latent_model_input = torch.cat([latents] * 2) if do_classifier_free_guidance else latents
            latent_model_input = pipeline.scheduler.scale_model_input(latent_model_input, t)

            # predict the noise residual
            noise_pred = pipeline.unet(latent_model_input, t, encoder_hidden_states=prompt_embeds).sample

            # perform guidance
            if do_classifier_free_guidance:
                noise_pred_uncond, noise_pred_text = noise_pred.chunk(2)
                noise_pred = noise_pred_uncond + guidance_scale * (noise_pred_text - noise_pred_uncond)

            # reshape latents
            bsz, channel, frames, width, height = latents.shape
            latents = latents.permute(0, 2, 1, 3, 4).reshape(bsz * frames, channel, width, height)
            noise_pred = noise_pred.permute(0, 2, 1, 3, 4).reshape(bsz * frames, channel, width, height)

            # compute the previous noisy sample x_t -> x_t-1
            latents = pipeline.scheduler.step(noise_pred, t, latents).prev_sample

            # reshape latents back
            latents = latents[None, :].reshape(bsz, frames, channel, width, height).permute(0, 2, 1, 3, 4)

            progress_bar.update()

    video_tensor = pipeline.decode_latents(latents)

    return video_tensor


@torch.inference_mode()
def inference(
    model,
    prompt,
    negative_prompt=None,
    batch_size=1,
    num_frames=16,
    width=256,
    height=256,
    num_steps=50,
    guidance_scale=9,
    seed=None,
    init_video=None,
    init_weight=0.5,
    device="cuda",
    xformers=False,
    sdp=False,
    lora_path='',
    lora_rank=64
):
    with torch.autocast(device, dtype=torch.half):
        pipeline = initialize_pipeline(model, device, xformers, sdp)
        inject_inferable_lora(pipeline, lora_path, r=lora_rank)
        compel_proc = Compel(tokenizer=pipeline.tokenizer, text_encoder=pipeline.text_encoder)
        prompt = compel_proc([prompt] * batch_size)
        negative_prompt = compel_proc([negative_prompt] * batch_size) if negative_prompt is not None else None

        if init_video is not None:
            videos = vid2vid(
                pipeline=pipeline,
                init_video=init_video.to(device=device, dtype=torch.half),
                init_weight=init_weight,
                prompt=prompt,
                negative_prompt=negative_prompt,
                height=height,
                width=width,
                num_inference_steps=num_steps,
                guidance_scale=guidance_scale,
                seed=seed,
            )

        else:
            generator = [torch.Generator(device=device).manual_seed(i) for i in range(seed, seed + batch_size)] if seed is not None else None
            
            videos = pipeline(
                prompt_embeds=prompt,
                negative_prompt_embeds=negative_prompt,
                num_frames=num_frames,
                height=height,
                width=width,
                num_inference_steps=num_steps,
                guidance_scale=guidance_scale,
                output_type="pt",
                generator=generator,
            ).frames

        return videos


if __name__ == "__main__":
    import decord

    decord.bridge.set_bridge("torch")

    parser = argparse.ArgumentParser()
    parser.add_argument("-m", "--model", type=str, required=True)
    parser.add_argument("-p", "--prompt", type=str, required=True)
    parser.add_argument("-n", "--negative-prompt", type=str, default=None)
    parser.add_argument("-o", "--output-dir", type=str, default="./output")
    parser.add_argument("-B", "--batch-size", type=int, default=1)
    parser.add_argument("-T", "--num-frames", type=int, default=16)
    parser.add_argument("-W", "--width", type=int, default=256)
    parser.add_argument("-H", "--height", type=int, default=256)
    parser.add_argument("-s", "--num-steps", type=int, default=50)
    parser.add_argument("-g", "--guidance-scale", type=float, default=9)
    parser.add_argument("-r", "--seed", type=int, default=None)
    parser.add_argument("-i", "--init-video", type=str, default=None)
    parser.add_argument("-iw", "--init-weight", type=float, default=0.5)
    parser.add_argument("-f", "--fps", type=int, default=8)
    parser.add_argument("-d", "--device", type=str, default="cuda")
    parser.add_argument("-x", "--xformers", action="store_true")
    parser.add_argument("-S", "--sdp", action="store_true")
    parser.add_argument("-lP", "--lora_path", type=str, default="")
    parser.add_argument("-lR", "--lora_rank", type=int, default=64)
    parser.add_argument("-rw", "--remove-watermark", action="store_true")
    args = vars(parser.parse_args())

    output_dir = args.pop("output_dir")
    prompt = args.get("prompt")
    fps = args.pop("fps")
    remove_watermark = args.pop("remove_watermark")
    init_video = args.pop("init_video")

    if init_video is not None:
        vr = decord.VideoReader(init_video)
        init = rearrange(vr[:], "f h w c -> c f h w").div(127.5).sub(1).unsqueeze(0)
        init = interpolate(init, size=(args["num_frames"], args["height"], args["width"]), mode="trilinear")
        args["init_video"] = init

    videos = inference(**args)

    os.makedirs(output_dir, exist_ok=True)
    out_stem = f"{output_dir}/"
    
    prompt0 = re.sub(r'[<>:"/\\|?*\x00-\x1F]', '_', prompt) if platform.system() == 'Windows' else prompt
        
    if init_video is not None:
        out_stem += f"[({Path(init_video).stem}) x {args['init_weight']}] "
    out_stem += f"{prompt0}"

    for video in videos:

        if remove_watermark:
            video = rearrange(video, "c f h w -> f c h w").add(1).div(2)
            video = inpaint_watermark(video)
            video = rearrange(video, "f c h w -> f h w c").clamp(0, 1).mul(255)

        else:
            video = rearrange(video, "c f h w -> f h w c").clamp(-1, 1).add(1).mul(127.5)

        video = video.byte().cpu().numpy()

        export_to_video(video, f"{out_stem} {str(uuid4())[:8]}.mp4", fps)<|MERGE_RESOLUTION|>--- conflicted
+++ resolved
@@ -24,11 +24,6 @@
         scheduler, tokenizer, text_encoder, vae, _unet = load_primary_models(model)
         del _unet #This is a no op
         unet = UNet3DConditionModel.from_pretrained(model, subfolder='unet')
-<<<<<<< HEAD
-        #unet.disable_gradient_checkpointing()
-=======
-        # unet.disable_gradient_checkpointing()
->>>>>>> b4ec3b54
         
     pipeline = TextToVideoSDPipeline.from_pretrained(
         pretrained_model_name_or_path=model,
