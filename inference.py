# MIT License

# Copyright (c) 2023 Hans Brouwer

# Permission is hereby granted, free of charge, to any person obtaining a copy
# of this software and associated documentation files (the "Software"), to deal
# in the Software without restriction, including without limitation the rights
# to use, copy, modify, merge, publish, distribute, sublicense, and/or sell
# copies of the Software, and to permit persons to whom the Software is
# furnished to do so, subject to the following conditions:

# The above copyright notice and this permission notice shall be included in all
# copies or substantial portions of the Software.

# THE SOFTWARE IS PROVIDED "AS IS", WITHOUT WARRANTY OF ANY KIND, EXPRESS OR
# IMPLIED, INCLUDING BUT NOT LIMITED TO THE WARRANTIES OF MERCHANTABILITY,
# FITNESS FOR A PARTICULAR PURPOSE AND NONINFRINGEMENT. IN NO EVENT SHALL THE
# AUTHORS OR COPYRIGHT HOLDERS BE LIABLE FOR ANY CLAIM, DAMAGES OR OTHER
# LIABILITY, WHETHER IN AN ACTION OF CONTRACT, TORT OR OTHERWISE, ARISING FROM,
# OUT OF OR IN CONNECTION WITH THE SOFTWARE OR THE USE OR OTHER DEALINGS IN THE
# SOFTWARE.


import argparse
import os
import warnings
from pathlib import Path
from typing import List, Optional
from uuid import uuid4

import numpy as np
import torch
from diffusers import DPMSolverMultistepScheduler, TextToVideoSDPipeline, UNet3DConditionModel
from einops import rearrange
from torch import Tensor
from torch.nn.functional import interpolate
<<<<<<< HEAD
from tqdm import trange
=======
from compel import Compel
import re
import platform
>>>>>>> 89221af7

from train import export_to_video, handle_memory_attention, load_primary_models
from utils.lama import inpaint_watermark
from utils.lora import inject_inferable_lora


def initialize_pipeline(
    model: str,
    device: str = "cuda",
    xformers: bool = False,
    sdp: bool = False,
    lora_path: str = "",
    lora_rank: int = 64,
):
    with warnings.catch_warnings():
        warnings.simplefilter("ignore")

        scheduler, tokenizer, text_encoder, vae, _unet = load_primary_models(model)
<<<<<<< HEAD
        del _unet  # This is a no op
        unet = UNet3DConditionModel.from_pretrained(model, subfolder="unet")

    pipe = TextToVideoSDPipeline.from_pretrained(
=======
        del _unet #This is a no op
        unet = UNet3DConditionModel.from_pretrained(model, subfolder='unet')
        
    pipeline = TextToVideoSDPipeline.from_pretrained(
>>>>>>> 89221af7
        pretrained_model_name_or_path=model,
        scheduler=scheduler,
        tokenizer=tokenizer,
        text_encoder=text_encoder.to(device=device, dtype=torch.half),
        vae=vae.to(device=device, dtype=torch.half),
        unet=unet.to(device=device, dtype=torch.half),
    )
    pipe.scheduler = DPMSolverMultistepScheduler.from_config(pipe.scheduler.config)

    unet.disable_gradient_checkpointing()
    handle_memory_attention(xformers, sdp, unet)
    vae.enable_slicing()

    inject_inferable_lora(pipe, lora_path, r=lora_rank)

<<<<<<< HEAD
    return pipe


def prepare_input_latents(
    pipe: TextToVideoSDPipeline,
    batch_size: int,
    num_frames: int,
    height: int,
    width: int,
    init_video: Optional[str],
    vae_batch_size: int,
):
    if init_video is None:
        # initialize with random gaussian noise
        scale = pipe.vae_scale_factor
        shape = (batch_size, pipe.unet.config.in_channels, num_frames, height // scale, width // scale)
        latents = torch.randn(shape, dtype=torch.half, device=pipe.device)

    else:
        # encode init_video to latents
        latents = encode(pipe, init_video, vae_batch_size)
        if latents.shape[0] != batch_size:
            latents = latents.repeat(batch_size, 1, 1, 1, 1)

    return latents


def encode(pipe: TextToVideoSDPipeline, pixels: Tensor, batch_size: int = 8):
    nf = pixels.shape[2]
    pixels = rearrange(pixels, "b c f h w -> (b f) c h w")

    latents = []
    for idx in trange(
        0, pixels.shape[0], batch_size, desc="Encoding to latents...", unit_scale=batch_size, unit="frame"
    ):
        pixels_batch = pixels[idx : idx + batch_size].to(pipe.device, dtype=torch.half)
        latents_batch = pipe.vae.encode(pixels_batch).latent_dist.sample()
        latents_batch = latents_batch.mul(pipe.vae.config.scaling_factor).cpu()
        latents.append(latents_batch)
    latents = torch.cat(latents)

    latents = rearrange(latents, "(b f) c h w -> b c f h w", f=nf)

    return latents


def decode(pipe: TextToVideoSDPipeline, latents: Tensor, batch_size: int = 8):
    nf = latents.shape[2]
    latents = rearrange(latents, "b c f h w -> (b f) c h w")
=======
def vid2vid(
    pipeline, init_video, init_weight, prompt, negative_prompt, height, width, num_inference_steps, guidance_scale, seed
):
    if seed is not None:
        torch.manual_seed(seed)

    num_frames = init_video.shape[2]
    init_video = rearrange(init_video, "b c f h w -> (b f) c h w")
    latents = pipeline.vae.encode(init_video).latent_dist.sample()
    latents = rearrange(latents, "(b f) c h w -> b c f h w", f=num_frames)
    latents = pipeline.scheduler.add_noise(
        original_samples=latents * 0.18215,
        noise=torch.randn_like(latents),
        timesteps=(torch.ones(latents.shape[0]) * pipeline.scheduler.num_train_timesteps * (1 - init_weight)).long(),
    )
    if latents.shape[0] != len(prompt):
        latents = latents.repeat(len(prompt), 1, 1, 1, 1)
>>>>>>> 89221af7

    pixels = []
    for idx in trange(
        0, latents.shape[0], batch_size, desc="Decoding to pixels...", unit_scale=batch_size, unit="frame"
    ):
        latents_batch = latents[idx : idx + batch_size].to(pipe.device, dtype=torch.half)
        latents_batch = latents_batch.div(pipe.vae.config.scaling_factor)
        pixels_batch = pipe.vae.decode(latents_batch).sample.cpu()
        pixels.append(pixels_batch)
    pixels = torch.cat(pixels)

    pixels = rearrange(pixels, "(b f) c h w -> b c f h w", f=nf)

    return pixels.float()


def primes_up_to(n):
    sieve = np.ones(n // 3 + (n % 6 == 2), dtype=bool)
    for i in range(1, int(n**0.5) // 3 + 1):
        if sieve[i]:
            k = 3 * i + 1 | 1
            sieve[k * k // 3 :: 2 * k] = False
            sieve[k * (k - 2 * (i & 1) + 4) // 3 :: 2 * k] = False
    return np.r_[2, 3, ((3 * np.nonzero(sieve)[0][1:] + 1) | 1)]


@torch.inference_mode()
def diffuse(
    pipe: TextToVideoSDPipeline,
    latents: Tensor,
    init_weight: float,
    prompt: str,
    negative_prompt: str,
    num_inference_steps: int,
    guidance_scale: float,
    window_size: int,
    rotate: bool,
):
    device = pipe.device
    order = pipe.scheduler.config.solver_order if "solver_order" in pipe.scheduler.config else pipe.scheduler.order
    do_classifier_free_guidance = guidance_scale > 1.0
    batch_size, _, num_frames, _, _ = latents.shape
    window_size = min(num_frames, window_size)

<<<<<<< HEAD
    prompt_embeds = pipe._encode_prompt(
        prompt=prompt,
        negative_prompt=negative_prompt,
        device=device,
=======
    prompt_embeds = pipeline._encode_prompt(
        prompt=None,
        negative_prompt=None,
        prompt_embeds=prompt,
        negative_prompt_embeds=negative_prompt,
        device=latents.device,
>>>>>>> 89221af7
        num_images_per_prompt=1,
        do_classifier_free_guidance=do_classifier_free_guidance,
    )

    # set the scheduler to start at the correct timestep
    pipe.scheduler.set_timesteps(num_inference_steps, device=device)
    start_step = round(init_weight * len(pipe.scheduler.timesteps))
    timesteps = pipe.scheduler.timesteps[start_step:]
    if init_weight == 0:
        latents = torch.randn_like(latents)
    else:
        latents = pipe.scheduler.add_noise(
            original_samples=latents, noise=torch.randn_like(latents), timesteps=timesteps[0]
        )

    # manually track previous outputs for the scheduler as we continually change the section of video being diffused
    model_outputs = [None] * order

    if rotate:
        shifts = np.random.permutation(primes_up_to(window_size))
        total_shift = 0

    with pipe.progress_bar(total=len(timesteps) * num_frames // window_size) as progress:
        for i, t in enumerate(timesteps):
            progress.set_description(f"Diffusing timestep {t}...")

            if rotate:  # rotate latents by a random amount (so each timestep has different chunk borders)
                shift = shifts[i % len(shifts)]
                model_outputs = [None if pl is None else torch.roll(pl, shifts=shift, dims=2) for pl in model_outputs]
                latents = torch.roll(latents, shifts=shift, dims=2)
                total_shift += shift

            new_latents = torch.zeros_like(latents)
            new_outputs = torch.zeros_like(latents)

            for idx in range(0, num_frames, window_size):  # diffuse each chunk individually
                # update scheduler's previous outputs from our own cache
                pipe.scheduler.model_outputs = [model_outputs[(i - 1 - o) % order] for o in reversed(range(order))]
                pipe.scheduler.model_outputs = [
                    None if mo is None else mo[:, :, idx : idx + window_size, :, :].to(device)
                    for mo in pipe.scheduler.model_outputs
                ]
                pipe.scheduler.lower_order_nums = min(i, order)

                latents_window = latents[:, :, idx : idx + window_size, :, :]

                # expand the latents if we are doing classifier free guidance
                latent_model_input = torch.cat([latents_window] * 2) if do_classifier_free_guidance else latents_window
                latent_model_input = pipe.scheduler.scale_model_input(latent_model_input, t)

                # predict the noise residual
                noise_pred = pipe.unet(latent_model_input, t, encoder_hidden_states=prompt_embeds).sample

                if do_classifier_free_guidance:
                    noise_pred_uncond, noise_pred_text = noise_pred.chunk(2)
                    noise_pred = noise_pred_uncond + guidance_scale * (noise_pred_text - noise_pred_uncond)

                # reshape latents for scheduler
                pipe.scheduler.model_outputs = [
                    None if mo is None else rearrange(mo, "b c f h w -> (b f) c h w")
                    for mo in pipe.scheduler.model_outputs
                ]
                latents_window = rearrange(latents_window, "b c f h w -> (b f) c h w")
                noise_pred = rearrange(noise_pred, "b c f h w -> (b f) c h w")

                # compute the previous noisy sample x_t -> x_t-1
                latents_window = pipe.scheduler.step(noise_pred, t, latents_window).prev_sample

                # reshape latents back for UNet
                latents_window = rearrange(latents_window, "(b f) c h w -> b c f h w", b=batch_size)

                # write diffused latents to output
                new_latents[:, :, idx : idx + window_size, :, :] = latents_window.cpu()

                # store scheduler's internal output representation in our cache
                new_outputs[:, :, idx : idx + window_size, :, :] = rearrange(
                    pipe.scheduler.model_outputs[-1], "(b f) c h w -> b c f h w", b=batch_size
                )

                progress.update()

            # update our cache with the further denoised latents
            latents = new_latents
            model_outputs[i % order] = new_outputs

    if rotate:
        new_latents = torch.roll(new_latents, shifts=-total_shift, dims=2)

    return new_latents


@torch.inference_mode()
def inference(
<<<<<<< HEAD
    model: str,
    prompt: List[str],
    negative_prompt: Optional[List[str]] = None,
    width: int = 256,
    height: int = 256,
    num_frames: int = 24,
    window_size: Optional[int] = None,
    vae_batch_size: int = 8,
    num_steps: int = 50,
    guidance_scale: float = 15,
    init_video: Optional[str] = None,
    init_weight: float = 0.5,
    device: str = "cuda",
    xformers: bool = False,
    sdp: bool = False,
    lora_path: str = "",
    lora_rank: int = 64,
    loop: bool = False,
):
    with torch.autocast(device, dtype=torch.half):
        # prepare models
        pipe = initialize_pipeline(model, device, xformers, sdp, lora_path, lora_rank)

        # prepare input latents
        init_latents = prepare_input_latents(
            pipe=pipe,
            batch_size=len(prompt),
            num_frames=num_frames,
            height=height,
            width=width,
            init_video=init_video,
            vae_batch_size=vae_batch_size,
        )
        init_weight = init_weight if init_video is not None else 0  # ignore init_weight as there is no init_video!

        # run diffusion
        latents = diffuse(
            pipe=pipe,
            latents=init_latents,
            init_weight=init_weight,
            prompt=prompt,
            negative_prompt=negative_prompt,
            num_inference_steps=num_steps,
            guidance_scale=guidance_scale,
            window_size=window_size,
            rotate=loop or window_size is not None,
        )

        # decode latents to pixel space
        videos = decode(pipe, latents, vae_batch_size)

    return videos
=======
    model,
    prompt,
    negative_prompt=None,
    batch_size=1,
    num_frames=16,
    width=256,
    height=256,
    num_steps=50,
    guidance_scale=9,
    seed=None,
    init_video=None,
    init_weight=0.5,
    device="cuda",
    xformers=False,
    sdp=False,
    lora_path='',
    lora_rank=64
):
    with torch.autocast(device, dtype=torch.half):
        pipeline = initialize_pipeline(model, device, xformers, sdp)
        inject_inferable_lora(pipeline, lora_path, r=lora_rank)
        compel_proc = Compel(tokenizer=pipeline.tokenizer, text_encoder=pipeline.text_encoder)
        prompt = compel_proc([prompt] * batch_size)
        negative_prompt = compel_proc([negative_prompt] * batch_size) if negative_prompt is not None else None

        if init_video is not None:
            videos = vid2vid(
                pipeline=pipeline,
                init_video=init_video.to(device=device, dtype=torch.half),
                init_weight=init_weight,
                prompt=prompt,
                negative_prompt=negative_prompt,
                height=height,
                width=width,
                num_inference_steps=num_steps,
                guidance_scale=guidance_scale,
                seed=seed,
            )

        else:
            generator = [torch.Generator(device=device).manual_seed(i) for i in range(seed, seed + batch_size)] if seed is not None else None
            
            videos = pipeline(
                prompt_embeds=prompt,
                negative_prompt_embeds=negative_prompt,
                num_frames=num_frames,
                height=height,
                width=width,
                num_inference_steps=num_steps,
                guidance_scale=guidance_scale,
                output_type="pt",
                generator=generator,
            ).frames

        return videos
>>>>>>> 89221af7


if __name__ == "__main__":
    import decord

    decord.bridge.set_bridge("torch")

    # fmt: off
    parser = argparse.ArgumentParser()
<<<<<<< HEAD
    parser.add_argument("-m", "--model", type=str, required=True, help="HuggingFace repository or path to model checkpoint directory")
    parser.add_argument("-p", "--prompt", type=str, required=True, help="Text prompt to condition on")
    parser.add_argument("-n", "--negative-prompt", type=str, default=None, help="Text prompt to condition against")
    parser.add_argument("-o", "--output-dir", type=str, default="./output", help="Directory to save output video to")
    parser.add_argument("-B", "--batch-size", type=int, default=1, help="Batch size for inference")
    parser.add_argument("-W", "--width", type=int, default=256, help="Width of output video")
    parser.add_argument("-H", "--height", type=int, default=256, help="Height of output video")
    parser.add_argument("-T", "--num-frames", type=int, default=16, help="Total number of frames to generate")
    parser.add_argument("-WS", "--window-size", type=int, default=None, help="Number of frames to process at once (defaults to full sequence). When less than num_frames, a round robin diffusion process is used to denoise the full sequence iteratively one window at a time. Must be divide num_frames exactly!")
    parser.add_argument("-VB", "--vae-batch-size", type=int, default=8, help="Batch size for VAE encoding/decoding to/from latents (higher values = faster inference, but more memory usage).")
    parser.add_argument("-s", "--num-steps", type=int, default=25, help="Number of diffusion steps to run per frame.")
    parser.add_argument("-g", "--guidance-scale", type=float, default=25, help="Scale for guidance loss (higher values = more guidance, but possibly more artifacts).")
    parser.add_argument("-i", "--init-video", type=str, default=None, help="Path to video to initialize diffusion from (will be resized to the specified num_frames, height, and width).")
    parser.add_argument("-iw", "--init-weight", type=float, default=0.5, help="Strength of visual effect of init_video on the output (lower values adhere more closely to the text prompt, but have a less recognizable init_video).")
    parser.add_argument("-f", "--fps", type=int, default=12, help="FPS of output video")
    parser.add_argument("-d", "--device", type=str, default="cuda", help="Device to run inference on (defaults to cuda).")
    parser.add_argument("-x", "--xformers", action="store_true", help="Use XFormers attnetion, a memory-efficient attention implementation (requires `pip install xformers`).")
    parser.add_argument("-S", "--sdp", action="store_true", help="Use SDP attention, PyTorch's built-in memory-efficient attention implementation.")
    parser.add_argument("-lP", "--lora_path", type=str, default="", help="Path to Low Rank Adaptation checkpoint file (defaults to empty string, which uses no LoRA).")
    parser.add_argument("-lR", "--lora_rank", type=int, default=64, help="Size of the LoRA checkpoint's projection matrix (defaults to 64).")
    parser.add_argument("-rw", "--remove-watermark", action="store_true", help="Post-process the videos with LAMA to inpaint ModelScope's common watermarks.")
    parser.add_argument("-l", "--loop", action="store_true", help="Make the video loop (by rotating frame order during diffusion).")
    args = parser.parse_args()
    # fmt: on

    # =========================================
    # ====== validate and prepare inputs ======
    # =========================================

    out_name = f"{args.output_dir}/"
    if args.init_video is not None:
        out_name += f"({Path(args.init_video).stem}) * {args.init_weight} | "
    out_name += f"{args.prompt}"

    args.prompt = [args.prompt] * args.batch_size
    if args.negative_prompt is not None:
        args.negative_prompt = [args.negative_prompt] * args.batch_size

    if args.window_size is None:
        args.window_size = args.num_frames
    else:
        assert args.num_frames % args.window_size == 0, "num_frames must be exactly divisible by window_size!"

    if args.init_video is not None:
        vr = decord.VideoReader(args.init_video)
=======
    parser.add_argument("-m", "--model", type=str, required=True)
    parser.add_argument("-p", "--prompt", type=str, required=True)
    parser.add_argument("-n", "--negative-prompt", type=str, default=None)
    parser.add_argument("-o", "--output-dir", type=str, default="./output")
    parser.add_argument("-B", "--batch-size", type=int, default=1)
    parser.add_argument("-T", "--num-frames", type=int, default=16)
    parser.add_argument("-W", "--width", type=int, default=256)
    parser.add_argument("-H", "--height", type=int, default=256)
    parser.add_argument("-s", "--num-steps", type=int, default=50)
    parser.add_argument("-g", "--guidance-scale", type=float, default=9)
    parser.add_argument("-r", "--seed", type=int, default=None)
    parser.add_argument("-i", "--init-video", type=str, default=None)
    parser.add_argument("-iw", "--init-weight", type=float, default=0.5)
    parser.add_argument("-f", "--fps", type=int, default=8)
    parser.add_argument("-d", "--device", type=str, default="cuda")
    parser.add_argument("-x", "--xformers", action="store_true")
    parser.add_argument("-S", "--sdp", action="store_true")
    parser.add_argument("-lP", "--lora_path", type=str, default="")
    parser.add_argument("-lR", "--lora_rank", type=int, default=64)
    parser.add_argument("-rw", "--remove-watermark", action="store_true")
    args = vars(parser.parse_args())

    output_dir = args.pop("output_dir")
    prompt = args.get("prompt")
    fps = args.pop("fps")
    remove_watermark = args.pop("remove_watermark")
    init_video = args.pop("init_video")

    if init_video is not None:
        vr = decord.VideoReader(init_video)
>>>>>>> 89221af7
        init = rearrange(vr[:], "f h w c -> c f h w").div(127.5).sub(1).unsqueeze(0)
        init = interpolate(init, size=(args.num_frames, args.height, args.width), mode="trilinear")
        args.init_video = init

    # =========================================
    # ============= sample videos =============
    # =========================================

    videos = inference(
        model=args.model,
        prompt=args.prompt,
        negative_prompt=args.negative_prompt,
        width=args.width,
        height=args.height,
        num_frames=args.num_frames,
        window_size=args.window_size,
        vae_batch_size=args.vae_batch_size,
        num_steps=args.num_steps,
        guidance_scale=args.guidance_scale,
        init_video=args.init_video,
        init_weight=args.init_weight,
        device=args.device,
        xformers=args.xformers,
        sdp=args.sdp,
        lora_path=args.lora_path,
        lora_rank=args.lora_rank,
        loop=args.loop,
    )

    # =========================================
    # ========= write outputs to file =========
    # =========================================

<<<<<<< HEAD
    os.makedirs(args.output_dir, exist_ok=True)
=======
    os.makedirs(output_dir, exist_ok=True)
    out_stem = f"{output_dir}/"
    
    prompt0 = re.sub(r'[<>:"/\\|?*\x00-\x1F]', '_', prompt) if platform.system() == 'Windows' else prompt
        
    if init_video is not None:
        out_stem += f"[({Path(init_video).stem}) x {args['init_weight']}] "
    out_stem += f"{prompt0}"
>>>>>>> 89221af7

    for video in videos:
        if args.remove_watermark:
            print("Inpainting watermarks...")
            video = rearrange(video, "c f h w -> f c h w").add(1).div(2)
            video = inpaint_watermark(video)
            video = rearrange(video, "f c h w -> f h w c").clamp(0, 1).mul(255)

        else:
            video = rearrange(video, "c f h w -> f h w c").clamp(-1, 1).add(1).mul(127.5)

        video = video.byte().cpu().numpy()

        export_to_video(video, f"{out_name} {str(uuid4())[:8]}.mp4", args.fps)<|MERGE_RESOLUTION|>--- conflicted
+++ resolved
@@ -23,6 +23,8 @@
 
 import argparse
 import os
+import platform
+import re
 import warnings
 from pathlib import Path
 from typing import List, Optional
@@ -30,17 +32,12 @@
 
 import numpy as np
 import torch
+from compel import Compel
 from diffusers import DPMSolverMultistepScheduler, TextToVideoSDPipeline, UNet3DConditionModel
 from einops import rearrange
 from torch import Tensor
 from torch.nn.functional import interpolate
-<<<<<<< HEAD
 from tqdm import trange
-=======
-from compel import Compel
-import re
-import platform
->>>>>>> 89221af7
 
 from train import export_to_video, handle_memory_attention, load_primary_models
 from utils.lama import inpaint_watermark
@@ -59,17 +56,10 @@
         warnings.simplefilter("ignore")
 
         scheduler, tokenizer, text_encoder, vae, _unet = load_primary_models(model)
-<<<<<<< HEAD
         del _unet  # This is a no op
         unet = UNet3DConditionModel.from_pretrained(model, subfolder="unet")
 
     pipe = TextToVideoSDPipeline.from_pretrained(
-=======
-        del _unet #This is a no op
-        unet = UNet3DConditionModel.from_pretrained(model, subfolder='unet')
-        
-    pipeline = TextToVideoSDPipeline.from_pretrained(
->>>>>>> 89221af7
         pretrained_model_name_or_path=model,
         scheduler=scheduler,
         tokenizer=tokenizer,
@@ -85,7 +75,6 @@
 
     inject_inferable_lora(pipe, lora_path, r=lora_rank)
 
-<<<<<<< HEAD
     return pipe
 
 
@@ -135,25 +124,6 @@
 def decode(pipe: TextToVideoSDPipeline, latents: Tensor, batch_size: int = 8):
     nf = latents.shape[2]
     latents = rearrange(latents, "b c f h w -> (b f) c h w")
-=======
-def vid2vid(
-    pipeline, init_video, init_weight, prompt, negative_prompt, height, width, num_inference_steps, guidance_scale, seed
-):
-    if seed is not None:
-        torch.manual_seed(seed)
-
-    num_frames = init_video.shape[2]
-    init_video = rearrange(init_video, "b c f h w -> (b f) c h w")
-    latents = pipeline.vae.encode(init_video).latent_dist.sample()
-    latents = rearrange(latents, "(b f) c h w -> b c f h w", f=num_frames)
-    latents = pipeline.scheduler.add_noise(
-        original_samples=latents * 0.18215,
-        noise=torch.randn_like(latents),
-        timesteps=(torch.ones(latents.shape[0]) * pipeline.scheduler.num_train_timesteps * (1 - init_weight)).long(),
-    )
-    if latents.shape[0] != len(prompt):
-        latents = latents.repeat(len(prompt), 1, 1, 1, 1)
->>>>>>> 89221af7
 
     pixels = []
     for idx in trange(
@@ -185,8 +155,10 @@
     pipe: TextToVideoSDPipeline,
     latents: Tensor,
     init_weight: float,
-    prompt: str,
-    negative_prompt: str,
+    prompt: Optional[List[str]],
+    negative_prompt: Optional[List[str]],
+    prompt_embeds: Optional[List[Tensor]],
+    negative_prompt_embeds: Optional[List[Tensor]],
     num_inference_steps: int,
     guidance_scale: float,
     window_size: int,
@@ -198,19 +170,12 @@
     batch_size, _, num_frames, _, _ = latents.shape
     window_size = min(num_frames, window_size)
 
-<<<<<<< HEAD
     prompt_embeds = pipe._encode_prompt(
         prompt=prompt,
         negative_prompt=negative_prompt,
+        prompt_embeds=prompt_embeds,
+        negative_prompt_embeds=negative_prompt_embeds,
         device=device,
-=======
-    prompt_embeds = pipeline._encode_prompt(
-        prompt=None,
-        negative_prompt=None,
-        prompt_embeds=prompt,
-        negative_prompt_embeds=negative_prompt,
-        device=latents.device,
->>>>>>> 89221af7
         num_images_per_prompt=1,
         do_classifier_free_guidance=do_classifier_free_guidance,
     )
@@ -304,10 +269,9 @@
 
 @torch.inference_mode()
 def inference(
-<<<<<<< HEAD
     model: str,
-    prompt: List[str],
-    negative_prompt: Optional[List[str]] = None,
+    prompt: str,
+    negative_prompt: Optional[str] = None,
     width: int = 256,
     height: int = 256,
     num_frames: int = 24,
@@ -323,10 +287,18 @@
     lora_path: str = "",
     lora_rank: int = 64,
     loop: bool = False,
+    seed: Optional[int] = None,
 ):
+    if seed is not None:
+        torch.manual_seed(seed)
+
     with torch.autocast(device, dtype=torch.half):
         # prepare models
         pipe = initialize_pipeline(model, device, xformers, sdp, lora_path, lora_rank)
+
+        # prepare prompts
+        compel = Compel(tokenizer=pipe.tokenizer, text_encoder=pipe.text_encoder)
+        prompt_embeds, negative_prompt_embeds = compel(prompt), compel(negative_prompt) if negative_prompt else None
 
         # prepare input latents
         init_latents = prepare_input_latents(
@@ -347,73 +319,18 @@
             init_weight=init_weight,
             prompt=prompt,
             negative_prompt=negative_prompt,
+            prompt_embeds=prompt_embeds,
+            negative_prompt_embeds=negative_prompt_embeds,
             num_inference_steps=num_steps,
             guidance_scale=guidance_scale,
             window_size=window_size,
-            rotate=loop or window_size is not None,
+            rotate=loop or window_size < num_frames,
         )
 
         # decode latents to pixel space
         videos = decode(pipe, latents, vae_batch_size)
 
     return videos
-=======
-    model,
-    prompt,
-    negative_prompt=None,
-    batch_size=1,
-    num_frames=16,
-    width=256,
-    height=256,
-    num_steps=50,
-    guidance_scale=9,
-    seed=None,
-    init_video=None,
-    init_weight=0.5,
-    device="cuda",
-    xformers=False,
-    sdp=False,
-    lora_path='',
-    lora_rank=64
-):
-    with torch.autocast(device, dtype=torch.half):
-        pipeline = initialize_pipeline(model, device, xformers, sdp)
-        inject_inferable_lora(pipeline, lora_path, r=lora_rank)
-        compel_proc = Compel(tokenizer=pipeline.tokenizer, text_encoder=pipeline.text_encoder)
-        prompt = compel_proc([prompt] * batch_size)
-        negative_prompt = compel_proc([negative_prompt] * batch_size) if negative_prompt is not None else None
-
-        if init_video is not None:
-            videos = vid2vid(
-                pipeline=pipeline,
-                init_video=init_video.to(device=device, dtype=torch.half),
-                init_weight=init_weight,
-                prompt=prompt,
-                negative_prompt=negative_prompt,
-                height=height,
-                width=width,
-                num_inference_steps=num_steps,
-                guidance_scale=guidance_scale,
-                seed=seed,
-            )
-
-        else:
-            generator = [torch.Generator(device=device).manual_seed(i) for i in range(seed, seed + batch_size)] if seed is not None else None
-            
-            videos = pipeline(
-                prompt_embeds=prompt,
-                negative_prompt_embeds=negative_prompt,
-                num_frames=num_frames,
-                height=height,
-                width=width,
-                num_inference_steps=num_steps,
-                guidance_scale=guidance_scale,
-                output_type="pt",
-                generator=generator,
-            ).frames
-
-        return videos
->>>>>>> 89221af7
 
 
 if __name__ == "__main__":
@@ -423,7 +340,6 @@
 
     # fmt: off
     parser = argparse.ArgumentParser()
-<<<<<<< HEAD
     parser.add_argument("-m", "--model", type=str, required=True, help="HuggingFace repository or path to model checkpoint directory")
     parser.add_argument("-p", "--prompt", type=str, required=True, help="Text prompt to condition on")
     parser.add_argument("-n", "--negative-prompt", type=str, default=None, help="Text prompt to condition against")
@@ -446,6 +362,7 @@
     parser.add_argument("-lR", "--lora_rank", type=int, default=64, help="Size of the LoRA checkpoint's projection matrix (defaults to 64).")
     parser.add_argument("-rw", "--remove-watermark", action="store_true", help="Post-process the videos with LAMA to inpaint ModelScope's common watermarks.")
     parser.add_argument("-l", "--loop", action="store_true", help="Make the video loop (by rotating frame order during diffusion).")
+    parser.add_argument("-r", "--seed", type=int, default=None, help="Random seed to make generations reproducible.")
     args = parser.parse_args()
     # fmt: on
 
@@ -455,52 +372,19 @@
 
     out_name = f"{args.output_dir}/"
     if args.init_video is not None:
-        out_name += f"({Path(args.init_video).stem}) * {args.init_weight} | "
-    out_name += f"{args.prompt}"
-
-    args.prompt = [args.prompt] * args.batch_size
+        out_name += f"[({Path(args.init_video).stem}) x {args.init_weight}] "
+    prompt = re.sub(r'[<>:"/\\|?*\x00-\x1F]', "_", args.prompt) if platform.system() == "Windows" else args.prompt
+    out_name += f"{prompt}"
+
+    args.prompt = [prompt] * args.batch_size
     if args.negative_prompt is not None:
         args.negative_prompt = [args.negative_prompt] * args.batch_size
 
     if args.window_size is None:
         args.window_size = args.num_frames
-    else:
-        assert args.num_frames % args.window_size == 0, "num_frames must be exactly divisible by window_size!"
 
     if args.init_video is not None:
         vr = decord.VideoReader(args.init_video)
-=======
-    parser.add_argument("-m", "--model", type=str, required=True)
-    parser.add_argument("-p", "--prompt", type=str, required=True)
-    parser.add_argument("-n", "--negative-prompt", type=str, default=None)
-    parser.add_argument("-o", "--output-dir", type=str, default="./output")
-    parser.add_argument("-B", "--batch-size", type=int, default=1)
-    parser.add_argument("-T", "--num-frames", type=int, default=16)
-    parser.add_argument("-W", "--width", type=int, default=256)
-    parser.add_argument("-H", "--height", type=int, default=256)
-    parser.add_argument("-s", "--num-steps", type=int, default=50)
-    parser.add_argument("-g", "--guidance-scale", type=float, default=9)
-    parser.add_argument("-r", "--seed", type=int, default=None)
-    parser.add_argument("-i", "--init-video", type=str, default=None)
-    parser.add_argument("-iw", "--init-weight", type=float, default=0.5)
-    parser.add_argument("-f", "--fps", type=int, default=8)
-    parser.add_argument("-d", "--device", type=str, default="cuda")
-    parser.add_argument("-x", "--xformers", action="store_true")
-    parser.add_argument("-S", "--sdp", action="store_true")
-    parser.add_argument("-lP", "--lora_path", type=str, default="")
-    parser.add_argument("-lR", "--lora_rank", type=int, default=64)
-    parser.add_argument("-rw", "--remove-watermark", action="store_true")
-    args = vars(parser.parse_args())
-
-    output_dir = args.pop("output_dir")
-    prompt = args.get("prompt")
-    fps = args.pop("fps")
-    remove_watermark = args.pop("remove_watermark")
-    init_video = args.pop("init_video")
-
-    if init_video is not None:
-        vr = decord.VideoReader(init_video)
->>>>>>> 89221af7
         init = rearrange(vr[:], "f h w c -> c f h w").div(127.5).sub(1).unsqueeze(0)
         init = interpolate(init, size=(args.num_frames, args.height, args.width), mode="trilinear")
         args.init_video = init
@@ -534,18 +418,7 @@
     # ========= write outputs to file =========
     # =========================================
 
-<<<<<<< HEAD
     os.makedirs(args.output_dir, exist_ok=True)
-=======
-    os.makedirs(output_dir, exist_ok=True)
-    out_stem = f"{output_dir}/"
-    
-    prompt0 = re.sub(r'[<>:"/\\|?*\x00-\x1F]', '_', prompt) if platform.system() == 'Windows' else prompt
-        
-    if init_video is not None:
-        out_stem += f"[({Path(init_video).stem}) x {args['init_weight']}] "
-    out_stem += f"{prompt0}"
->>>>>>> 89221af7
 
     for video in videos:
         if args.remove_watermark:
