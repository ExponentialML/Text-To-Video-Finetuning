--- conflicted
+++ resolved
@@ -500,13 +500,9 @@
     save_pretrained_model: bool = True,
     lora_rank: int = 16,
     lora_path: str = '',
-<<<<<<< HEAD
     lora_unet_dropout: float = 0.1,
     lora_text_dropout: float = 0.1,
-    logger: str = 'tensorboard',
-=======
     logger_type: str = 'tensorboard',
->>>>>>> 7e8c92ec
     **kwargs
 ):
 
